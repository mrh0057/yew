--- conflicted
+++ resolved
@@ -58,11 +58,7 @@
 
                 let set_props = vec_props.iter().map(|HtmlProp { label, value }| {
                     quote_spanned! { value.span()=>
-<<<<<<< HEAD
-                        #vcomp_props.#name = <::yew::virtual_dom::vcomp::VComp<_> as ::yew::virtual_dom::vcomp::Transformer<_, _, _>>::transform(#vcomp_scope.clone(), #value);
-=======
-                        #vcomp_props.#label = ::yew::virtual_dom::vcomp::Transformer::transform(&mut #vcomp, #value);
->>>>>>> 446983a8
+                        #vcomp_props.#label = <::yew::virtual_dom::vcomp::VComp<_> as ::yew::virtual_dom::vcomp::Transformer<_, _, _>>::transform(#vcomp_scope.clone(), #value);
                     }
                 });
 
